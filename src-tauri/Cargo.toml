[package]
name = "chailauncher"
version = "0.4.0"
description = "Modern Minecraft launcher inspired by GDLauncher"
authors = ["ChaiLauncher Team"]
license = "MIT"
repository = ""
edition = "2021"


[dependencies]
tauri = { version = "2.8.2", features = ["unstable"] }
tauri-plugin-fs = "2.4.2"
tauri-plugin-shell = "2.3.0"
serde = { version = "1.0.219", features = ["derive"] }
serde_json = "1.0.143"
tokio = { version = "1.47.1", features = ["full"] }
reqwest = { version = "0.12.23", features = ["json", "stream"] }
anyhow = "1.0.99"
uuid = { version = "1.18.0", features = ["v4"] }
chrono = { version = "0.4.41", features = ["serde"] }
futures = "0.3.31"
sha1 = "0.10.6"
zip = "2.4"
dirs = "6.0.0"
urlencoding = "2.1.3"
walkdir = "2.5.0"
oauth2 = "4.4.2"
warp = { version = "0.4.2", features = ["server"] }
open = "5.3.2"
lazy_static = "1.5.0"
<<<<<<< HEAD
mcvm = { git = "https://github.com/tristanpoland/Chai-MCVM", rev = "d9ac2d425b7794fb3ec08979e33a9698677789fa" }
async-trait = "0.1.81"
thiserror = "1.0.69"
hex = "0.4.3"
=======
mcvm = { git = "https://github.com/tristanpoland/Chai-MCVM", rev = "c8f5d33e238519ab663634fd402edcae85535f60"}
>>>>>>> de93fccd

[target.'cfg(windows)'.dependencies]
winapi = { version = "0.3.9", features = ["sysinfoapi", "memoryapi"] }

[build-dependencies]
tauri-build = { version = "2.4.0", features = [] }

[features]
default = ["custom-protocol"]
custom-protocol = ["tauri/custom-protocol"]<|MERGE_RESOLUTION|>--- conflicted
+++ resolved
@@ -29,14 +29,10 @@
 warp = { version = "0.4.2", features = ["server"] }
 open = "5.3.2"
 lazy_static = "1.5.0"
-<<<<<<< HEAD
-mcvm = { git = "https://github.com/tristanpoland/Chai-MCVM", rev = "d9ac2d425b7794fb3ec08979e33a9698677789fa" }
 async-trait = "0.1.81"
 thiserror = "1.0.69"
 hex = "0.4.3"
-=======
 mcvm = { git = "https://github.com/tristanpoland/Chai-MCVM", rev = "c8f5d33e238519ab663634fd402edcae85535f60"}
->>>>>>> de93fccd
 
 [target.'cfg(windows)'.dependencies]
 winapi = { version = "0.3.9", features = ["sysinfoapi", "memoryapi"] }
